--- conflicted
+++ resolved
@@ -2,14 +2,6 @@
     "cSpell.words": [
         "automerge",
         "Bogdan",
-<<<<<<< HEAD
-<<<<<<< HEAD
-=======
-<<<<<<< HEAD
-||||||| parent of 058c1bd (build: update the project structure)
-=======
->>>>>>> 058c1bd (build: update the project structure)
->>>>>>> d6a45b07
         "Cloudant",
         "Gameplay",
         "Krycho",
@@ -18,20 +10,8 @@
         "Pshonyak",
         "rstest",
         "Rustacean",
-        "serde",
         "Slint",
         "struct",
-        "structfield",
-        "tictacrustle",
-        "serde",
-        "Slint",
-        "struct",
-        "structfield",
-        "tictacrustle",
-        "serde",
-        "Slint",
-        "struct",
-        "structfield",
         "tictacrustle",
         "tictactoe",
         "ttrustle",
