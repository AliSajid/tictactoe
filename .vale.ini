; SPDX-FileCopyrightText: 2022 - 2024 Ali Sajid Imami
;
; SPDX-License-Identifier: CC0-1.0

StylesPath = "meta/vale-styles/"

MinAlertLevel = suggestion

<<<<<<< HEAD
<<<<<<< HEAD
=======
<<<<<<< HEAD
>>>>>>> d6a45b07
Packages = proselint, write-good, alex, Readability, Hugo
||||||| parent of 9dbb15b (docs: restructure the README.md)
Packages = Google, proselint, write-good, alex, Readability, Joblint
=======
Vocab = Custom
>>>>>>> 9dbb15b (docs: restructure the README.md)

<<<<<<< HEAD
<<<<<<< HEAD
Vocab = Custom

=======
||||||| parent of 058c1bd (build: update the project structure)
=======
Packages = proselint, write-good, alex, Readability, Hugo

>>>>>>> 058c1bd (build: update the project structure)
Vocab = Custom

<<<<<<< HEAD
>>>>>>> d6a45b07
[*.md]
BasedOnStyles = Vale, proselint, write-good, alex, Readability

write-good.E-Prime = OFF
write-good.So = OFF
write-good.TooWordy = OFF
write-good.Weasel = OFF
write-good.Passive = OFF

Readability.AutomatedReadability = 12
Readability.ColemanLiau = 12
Readability.FleschKincaid = 12
Readability.FleschReadingEase = 50
Readability.GunningFog = 15
Readability.LIX = 40
Readability.SMOG = 12

proselint.Very = OFF

alex.ProfanityUnlikely = OFF
alex.Condescending = OFF
||||||| parent of 9dbb15b (docs: restructure the README.md)
[*]
BasedOnStyles = Vale, Google, proselint, write-good, alex, Readability, Joblint
=======
<<<<<<< HEAD
=======
Packages = Google, proselint, write-good, alex, Readability

||||||| parent of 058c1bd (build: update the project structure)
>>>>>>> d6a45b07
Packages = Google, proselint, write-good, alex, Readability

=======
>>>>>>> 058c1bd (build: update the project structure)
[*.md]
BasedOnStyles = Vale, proselint, write-good, alex, Readability

write-good.E-Prime = OFF
write-good.So = OFF
write-good.TooWordy = OFF
write-good.Weasel = OFF
write-good.Passive = OFF

Readability.AutomatedReadability = 12
Readability.ColemanLiau = 12
Readability.FleschKincaid = 12
Readability.FleschReadingEase = 50
Readability.GunningFog = 15
Readability.LIX = 40
Readability.SMOG = 12

proselint.Very = OFF

alex.ProfanityUnlikely = OFF
alex.Condescending = OFF<|MERGE_RESOLUTION|>--- conflicted
+++ resolved
@@ -6,32 +6,11 @@
 
 MinAlertLevel = suggestion
 
-<<<<<<< HEAD
-<<<<<<< HEAD
-=======
-<<<<<<< HEAD
->>>>>>> d6a45b07
 Packages = proselint, write-good, alex, Readability, Hugo
-||||||| parent of 9dbb15b (docs: restructure the README.md)
-Packages = Google, proselint, write-good, alex, Readability, Joblint
-=======
-Vocab = Custom
->>>>>>> 9dbb15b (docs: restructure the README.md)
-
-<<<<<<< HEAD
-<<<<<<< HEAD
 Vocab = Custom
 
-=======
-||||||| parent of 058c1bd (build: update the project structure)
-=======
-Packages = proselint, write-good, alex, Readability, Hugo
-
->>>>>>> 058c1bd (build: update the project structure)
 Vocab = Custom
 
-<<<<<<< HEAD
->>>>>>> d6a45b07
 [*.md]
 BasedOnStyles = Vale, proselint, write-good, alex, Readability
 
@@ -53,20 +32,6 @@
 
 alex.ProfanityUnlikely = OFF
 alex.Condescending = OFF
-||||||| parent of 9dbb15b (docs: restructure the README.md)
-[*]
-BasedOnStyles = Vale, Google, proselint, write-good, alex, Readability, Joblint
-=======
-<<<<<<< HEAD
-=======
-Packages = Google, proselint, write-good, alex, Readability
-
-||||||| parent of 058c1bd (build: update the project structure)
->>>>>>> d6a45b07
-Packages = Google, proselint, write-good, alex, Readability
-
-=======
->>>>>>> 058c1bd (build: update the project structure)
 [*.md]
 BasedOnStyles = Vale, proselint, write-good, alex, Readability
 
